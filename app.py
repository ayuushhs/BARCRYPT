from flask import Flask, render_template, request, redirect, url_for, flash
from flask_login import LoginManager, login_user, logout_user, login_required, current_user
from werkzeug.security import generate_password_hash, check_password_hash
from email_validator import validate_email, EmailNotValidError
import re
<<<<<<< HEAD
from models import db, User
from config import Config
=======
import password_model
>>>>>>> cf5d3e2d

app = Flask(__name__)
app.config.from_object(Config)

# Initialize extensions
db.init_app(app)
login_manager = LoginManager()
login_manager.init_app(app)
login_manager.login_view = 'login'

@login_manager.user_loader
def load_user(user_id):
    return User.query.get(int(user_id))

def validate_password_strength(password):
    """
    Validate password strength using the ML model and basic checks
    """
    # Get comprehensive analysis from the ML model
    analysis = password_model.analyze_password(password)
    
    # Return all analysis information
    return analysis

@app.route('/')
def home():
    return render_template('index.html')

@app.route('/login', methods=['GET', 'POST'])
def login():
    if current_user.is_authenticated:
        return redirect(url_for('dashboard'))
        
    if request.method == 'POST':
        username = request.form.get('username')
        password = request.form.get('password')
        
        if not username or not password:
            flash('Please fill in all fields.', 'danger')
            return render_template('login.html')
            
        user = User.query.filter_by(username=username).first()
        
        if user and user.check_password(password):
            login_user(user)
            flash('Successfully logged in!', 'success')
            return redirect(url_for('dashboard'))
        else:
            flash('Invalid username or password.', 'danger')
            
    return render_template('login.html')

@app.route('/register', methods=['GET', 'POST'])
def register():
    if current_user.is_authenticated:
        return redirect(url_for('dashboard'))
        
    if request.method == 'POST':
        username = request.form.get('username')
        email = request.form.get('email')
        password = request.form.get('password')
        confirm_password = request.form.get('confirm_password')
        
        # Validate all fields
        if not all([username, email, password, confirm_password]):
            flash('Please fill in all fields.', 'danger')
            return render_template('register.html')
            
        if password != confirm_password:
            flash('Passwords do not match.', 'danger')
            return render_template('register.html')
            
        # Validate email format
        try:
            validate_email(email)
        except EmailNotValidError:
            flash('Invalid email address.', 'danger')
            return render_template('register.html')
            
        # Check password strength
        strength_result = validate_password_strength(password)
        if strength_result['strength_class'] in ['very-weak', 'weak']:
            flash('Password is too weak. Please choose a stronger password.', 'danger')
            return render_template('register.html')
            
        # Check if username or email already exists
        if User.query.filter_by(username=username).first():
            flash('Username already exists.', 'danger')
            return render_template('register.html')
            
        if User.query.filter_by(email=email).first():
            flash('Email already registered.', 'danger')
            return render_template('register.html')
            
        # Create new user
        user = User(username=username, email=email)
        user.set_password(password)
        db.session.add(user)
        db.session.commit()
        
        flash('Registration successful! Please login.', 'success')
        return redirect(url_for('login'))
        
    return render_template('register.html')

@app.route('/dashboard')
@login_required
def dashboard():
    return render_template('dashboard.html')

@app.route('/logout')
@login_required
def logout():
    logout_user()
    flash('You have been logged out.', 'success')
    return redirect(url_for('home'))

@app.route('/analyze', methods=['GET', 'POST'])
def analyze():
    if request.method == 'POST':
        password = request.form.get('password')
        
        if not password:
            flash('Please enter a password to analyze.', 'danger')
            return render_template('analyze.html', password_checked=False)
        
        # Analyze password strength using the ML model
        result = validate_password_strength(password)
        
        return render_template(
            'analyze.html',
            password_checked=True,
            strength_class=result['strength_class'],
            strength_label=result['strength_label'],
            feedback=result['feedback'],
            suggestions=result['suggestions'],
            entropy=result['entropy'],
            crack_times=result['crack_times'],
            improved_passwords=result['improved_passwords']
        )
    
    return render_template('analyze.html', password_checked=False)

@app.route('/manage')
@login_required
def manage():
    return render_template('manage.html')

# Create database tables
with app.app_context():
    db.create_all()

if __name__ == '__main__':
    app.run(debug=True) <|MERGE_RESOLUTION|>--- conflicted
+++ resolved
@@ -3,12 +3,9 @@
 from werkzeug.security import generate_password_hash, check_password_hash
 from email_validator import validate_email, EmailNotValidError
 import re
-<<<<<<< HEAD
 from models import db, User
 from config import Config
-=======
 import password_model
->>>>>>> cf5d3e2d
 
 app = Flask(__name__)
 app.config.from_object(Config)
